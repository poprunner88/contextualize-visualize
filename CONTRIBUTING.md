--- conflicted
+++ resolved
@@ -4,10 +4,6 @@
 - C - Periodic contributor of the project.
 
 The contributors are:
-<<<<<<< HEAD
 
 - M - Matthew Miller (matthew.miller@contextualize.us.com)
-=======
-- M - Matthew Miller (matthew.miller@contextualize.us.com)
-- C - Andrew Morgan (andrew.morgan@contextualize.us.com)
->>>>>>> 0f1e8f2b
+- C - Andrew Morgan (andrew.morgan@contextualize.us.com)